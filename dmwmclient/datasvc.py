--- conflicted
+++ resolved
@@ -97,7 +97,7 @@
 
         return df
 
-    async def data(self, **params):
+    async def data(self,human_readable=None, **params):
 
         """Shows data which is registered (injected) to phedex
         Parameters
@@ -111,46 +111,60 @@
                                  when level = 'file', return data of which files were created since this time
         create_since             when no parameters are given, default create_since is set to one day ago
         """
-        resjson = await self.jsonmethod("data", **params)
-        out = []
-        for _instance in resjson["phedex"]["dbs"]:
-            for _dataset in _instance["dataset"]:
-                for _block in _dataset["block"]:
-                    for _file in _block["file"]:
-                        out.append(
-                            {
-                                "Dataset": _dataset["name"],
-                                "Is dataset open": _dataset["is_open"],
-                                "block Name": _block["name"],
-                                "Block size (GB)": _block["bytes"] / 1000000000.0,
-                                "Time block was created": _block["time_create"],
-                                "File name": _file["lfn"],
-                                "File checksum": _file["checksum"],
-                                "File size": _file["size"],
-                                "Time file was created": _file["time_create"],
-                            }
-                        )
-        df = pandas.io.json.json_normalize(out)
-        format_dates(df, ["Time file was created", "Time block was created"])
-        return df
-
-        # async def blockarrive(self,**params):
-        """Returns estimated time of arrival for blocks currently subscribed for transfer. If it cannot be calculated, or the
-        block will never arrive, a reason for the missing estimate is provided.
-        Parameters
-        ----------
-        id              block id
-        block           block name, could be multiple, could have wildcard
-        dataset         dataset name, could be multiple, could have wildcard
-        to_node         destination node, could be multiple, could have wildcard
-        priority        priority, could be multiple
-        update_since    updated since this time
-        basis           technique used for the ETA calculation, or reason it's missing - see below
-        arrive_before   only show blocks that are expected to arrive before this time
-        arrive_after    only show blocks that are expected to arrive after this time
-        """
-
-    async def errorlog(self, **params):
+        if (human_readable==None or human_readable==False):
+            resjson = await self.jsonmethod("data", **params)
+            out = []
+            for _instance in resjson["phedex"]["dbs"]:
+                for _dataset in _instance["dataset"]:
+                    for _block in _dataset["block"]:
+                        for _file in _block["file"]:
+                            out.append(
+                                {
+                                    "Dataset": _dataset["name"],
+                                    "Is_dataset_open": _dataset["is_open"],
+                                    "block_Name": _block["name"],
+                                    "Block_size_(GB)": _block["bytes"] / 1000000000.0,
+                                    "Time_block_was_created": _block["time_create"],
+                                    "File_name": _file["lfn"],
+                                    "File_checksum": _file["checksum"],
+                                    "File_size": _file["size"],
+                                    "Time_file_was_created": _file["time_create"],
+                                }
+                            )
+            df = pandas.io.json.json_normalize(out)
+            format_dates(df, ["Time_file_was_created", "Time_block_was_created"])
+            return df
+        
+        elif (human_readable==True):
+            resjson = await self.jsonmethod("data", **params)
+            out = []
+            for _instance in resjson["phedex"]["dbs"]:
+                for _dataset in _instance["dataset"]:
+                    for _block in _dataset["block"]:
+                        for _file in _block["file"]:
+                            out.append(
+                                {
+                                    "Dataset": _dataset["name"],
+                                    "Is dataset open": _dataset["is_open"],
+                                    "block Name": _block["name"],
+                                    "Block size (GB)": _block["bytes"] / 1000000000.0,
+                                    "Time block was created": _block["time_create"],
+                                    "File name": _file["lfn"],
+                                    "File checksum": _file["checksum"],
+                                    "File size": _file["size"],
+                                    "Time file was created": _file["time_create"],
+                                }
+                            )
+            df = pandas.io.json.json_normalize(out)
+            format_dates(df, ["Time file was created", "Time block was created"])
+            return df
+        else:
+            print ('Wrong human_readable parameter type')
+            out=[]
+            df=pandas.io.json.json_normalize(out)
+            return df
+
+    async def errorlog(self,human_readable=None, **params):
 
         """Return detailed transfer error information, including logs of the transfer and validation commands.
         Note that phedex only stores the last 100 errors per link, so more errors may have occurred then indicated by this API
@@ -166,28 +180,49 @@
         dataset          dataset name
         lfn              logical file name
         """
-
+        out = []
+        error_message=''
         resjson = await self.jsonmethod("errorlog", **params)
-        out = []
-        for _instance in resjson["phedex"]["link"]:
-            for _block in _instance["block"]:
-                for _file in _block["file"]:
-                    for _transfer_error in _file["transfer_error"]:
-                        out.append(
-                            {
-                                "Link": _instance["from"] + " to " + _instance["to"],
-                                "LFN": _file["name"],
-                                "file Checksum": _file["checksum"],
-                                "file size (GB)": _file["size"] / 1000000000.0,
-                                "Block name": _block["name"],
-                                "Error log": str(_transfer_error["detail_log"]["$t"]),
-                                "From PFN": _transfer_error["from_pfn"],
-                                "To PFN": _transfer_error["to_pfn"],
-                                "Time": _transfer_error["time_done"],
-                            }
-                        )
+        if (human_readable==None or human_readable==False):
+            for _instance in resjson["phedex"]["link"]:
+                for _block in _instance["block"]:
+                    for _file in _block["file"]:
+                        for _transfer_error in _file["transfer_error"]:
+                            out.append(
+                                        {
+                                            "Link": _instance["from"] + " to " + _instance["to"],
+                                            "LFN": _file["name"],
+                                            "file_Checksum": _file["checksum"],
+                                            "file_size_(GB)": _file["size"] / 1000000000.0,
+                                            "Block_name": _block["name"],
+                                            "Error_log": str(_transfer_error["detail_log"]["$t"]),
+                                            "From_PFN": _transfer_error["from_pfn"],
+                                            "To_PFN": _transfer_error["to_pfn"],
+                                            "Time": _transfer_error["time_done"],
+                                        }
+                                )
+        elif(human_readable==True):
+            for _instance in resjson["phedex"]["link"]:
+                for _block in _instance["block"]:
+                    for _file in _block["file"]:
+                        for _transfer_error in _file["transfer_error"]:
+                            out.append(
+                                    {
+                                        "Link": _instance["from"] + " to " + _instance["to"],
+                                        "LFN": _file["name"],
+                                        "file Checksum": _file["checksum"],
+                                        "file size (GB)": _file["size"] / 1000000000.0,
+                                        "Block name": _block["name"],
+                                        "Error log": str(_transfer_error["detail_log"]["$t"]),
+                                        "From PFN": _transfer_error["from_pfn"],
+                                        "To PFN": _transfer_error["to_pfn"],
+                                        "Time": _transfer_error["time_done"],
+                                    }
+                            )
+        else:
+            print('Wrong human_readable parameter type')
         df = pandas.io.json.json_normalize(out)
-        format_dates(df, ["Time"])
+        format_dates(df, ["Time"])   
         return df
 
     async def blockarrive(self, **params):
@@ -226,15 +261,10 @@
         df = pandas.io.json.json_normalize(out)
         format_dates(df, ["Time Arrive", "Time update"])
         return df
-<<<<<<< HEAD
-
-    async def filereplicas(self, **params):
-
-=======
     
     async def filereplicas(self,**params):
     
->>>>>>> f0c8a67c
+
         """Serves the file replicas known to phedex.
         Parameters
         ----------
@@ -286,20 +316,20 @@
     
     
     async def AgentLogs(self, **params):
-    """Show messages from the agents.
-    Parameters
-    ----------
-    required inputs: at least one of the optional inputs
-    optional inputs: (as filters) user, host, pid, agent, update_since
-
-    node              name of the node
-    user              user name who owns agent processes
-    host              hostname where agent runs
-    agent             name of the agent
-    pid               process id of agent
-    update_since      ower bound of time to show log messages. Default last 24 h.
-    """
-    resjson = await self.jsonmethod("AgentLogs", **params)
-    out = []
+        """Show messages from the agents.
+        Parameters
+        ----------
+        required inputs: at least one of the optional inputs
+        optional inputs: (as filters) user, host, pid, agent, update_since
+    
+        node              name of the node
+        user              user name who owns agent processes
+        host              hostname where agent runs
+        agent             name of the agent
+        pid               process id of agent
+        update_since      ower bound of time to show log messages. Default last 24 h.
+        """
+        resjson = await self.jsonmethod("AgentLogs", **params)
+        out = []
     
     