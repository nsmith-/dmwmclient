--- conflicted
+++ resolved
@@ -60,13 +60,7 @@
                     response.headers["X-Rucio-Auth-Token-Expires"],
                     "%a, %d %b %Y %H:%M:%S %Z",
                 )
-<<<<<<< HEAD
-            elif validate or self._token_expiration < datetime.datetime.utcnow() + datetime.timedelta(
-                minutes=5
-            ):
-=======
             elif validate:
->>>>>>> 813a0232
                 token_req = self.client.build_request(
                     method="GET",
                     url=self.auth_host.join("auth/validate"),
